package aws

import (
	"time"

	"github.com/aws/aws-sdk-go/aws"
	awsgo "github.com/aws/aws-sdk-go/aws"
	"github.com/aws/aws-sdk-go/aws/session"
	"github.com/aws/aws-sdk-go/service/ecs"
	"github.com/gruntwork-io/cloud-nuke/logging"
	"github.com/gruntwork-io/gruntwork-cli/errors"
)

func getAllEcsClustersOlderThan(awsSession *session.Session, region string, excludeAfter time.Time) ([]*string, error) {
	awsSession, err := session.NewSession(&awsgo.Config{
		Region: awsgo.String(region),
	})

	clusterArns, err := getAllEcsClusters(awsSession)
	if err != nil {
		logging.Logger.Errorf("Error getting all ECS clusters")
		return nil, errors.WithStackTrace(err)
	}

	var filteredEcsClusters []*string
	for _, clusterArn := range clusterArns {

		firstSeenTime, err := getFirstSeenEcsClusterTag(awsSession, clusterArn)
		if err != nil {
			logging.Logger.Errorf("Error getting the `cloud-nuke-first-seen` tag for ECS cluster with ARN %s", aws.StringValue(clusterArn))
			return nil, errors.WithStackTrace(err)
		}

		if firstSeenTime.IsZero() {
<<<<<<< HEAD
			err := tagEcsClusterWhenFirstSeen(awsSession, clusterArn, time.Now().UTC())
=======
			err := tagEcsClusterWhenFirstSeen(awsSession, clusterArn, firstSeenTagKey, createUTCTimestampTag())
>>>>>>> c74dda2a
			if err != nil {
				logging.Logger.Errorf("Error tagigng the ECS cluster with ARN %s", aws.StringValue(clusterArn))
				return nil, errors.WithStackTrace(err)
			}
		} else {
			if excludeAfter.After(firstSeenTime) {
				filteredEcsClusters = append(filteredEcsClusters, clusterArn)
			}
		}
	}
	return filteredEcsClusters, nil
}

func nukeEcsClusters(awsSession *session.Session, ecsClusterArns []*string) error {
	svc := ecs.New(awsSession)

	numNuking := len(ecsClusterArns)

	if numNuking == 0 {
		logging.Logger.Infof("No ECS clusters to nuke in region %s", aws.StringValue(awsSession.Config.Region))
		return nil
	}

	logging.Logger.Infof("Deleting %d ECS clusters in region %s", numNuking, aws.StringValue(awsSession.Config.Region))

	var nukedEcsClusters []*string
	for _, clusterArn := range ecsClusterArns {
		params := &ecs.DeleteClusterInput{
			Cluster: clusterArn,
		}
		_, err := svc.DeleteCluster(params)
		if err != nil {
			logging.Logger.Errorf("Error, failed to delete cluster with ARN %s", aws.StringValue(clusterArn))
			return errors.WithStackTrace(err)
		}

		logging.Logger.Infof("Success, deleted cluster: %s", aws.StringValue(clusterArn))
		nukedEcsClusters = append(nukedEcsClusters, clusterArn)
	}

	numNuked := len(nukedEcsClusters)
	logging.Logger.Infof("[OK] %d of %d ECS cluster(s) deleted in %s", numNuked, numNuking, aws.StringValue(awsSession.Config.Region))

	return nil
}

// Tag an ECS cluster identified by the given cluster ARN when it's first seen by cloud-nuke
func tagEcsClusterWhenFirstSeen(awsSession *session.Session, clusterArn *string, timestamp time.Time) error {
	svc := ecs.New(awsSession)

	firstSeenTime := formatTimestampTag(timestamp)

	input := &ecs.TagResourceInput{
		ResourceArn: clusterArn,
		Tags: []*ecs.Tag{
			{
				Key:   aws.String(firstSeenTagKey),
				Value: aws.String(firstSeenTime),
			},
		},
	}

	_, err := svc.TagResource(input)
	if err != nil {
		return errors.WithStackTrace(err)
	}

	return nil
}

// Get the `cloud-nuke-first-seen` tag value for a given ECS cluster
func getFirstSeenEcsClusterTag(awsSession *session.Session, clusterArn *string) (time.Time, error) {
	var firstSeenTime time.Time

	svc := ecs.New(awsSession)
	input := &ecs.ListTagsForResourceInput{
		ResourceArn: clusterArn,
	}

	clusterTags, err := svc.ListTagsForResource(input)
	if err != nil {
		logging.Logger.Errorf("Error getting the tags for ECS cluster with ARN %s", aws.StringValue(clusterArn))
		return firstSeenTime, errors.WithStackTrace(err)
	}

	for _, tag := range clusterTags.Tags {
		if aws.StringValue(tag.Key) == firstSeenTagKey {

			firstSeenTime, err := parseTimestampTag(aws.StringValue(tag.Value))

<<<<<<< HEAD
=======
			firstSeenTime, err := parseTimestampTag(aws.StringValue(tag.Value))
>>>>>>> c74dda2a
			if err != nil {
				logging.Logger.Errorf("Error parsing the `cloud-nuke-first-seen` tag for ECS cluster with ARN %s", aws.StringValue(clusterArn))
				return firstSeenTime, errors.WithStackTrace(err)
			}

			return firstSeenTime, nil
		}
	}
	return firstSeenTime, nil
}

<<<<<<< HEAD
func parseTimestampTag(timestamp string) (time.Time, error) {
	parsed, err := time.Parse(time.RFC3339, timestamp)

	if err != nil {
		logging.Logger.Errorf("Error parsing the timestamp into a `RFC3339` Time format")
		return parsed, errors.WithStackTrace(err)

	}
	return parsed, nil
}

func formatTimestampTag(timestamp time.Time) string {
	return timestamp.Format(time.RFC3339)
=======
func parseTimestampTag(tagValue string) (time.Time, error) {
	timestamp, err := time.Parse(time.RFC3339, tagValue)

	if err != nil {
		logging.Logger.Errorf("Error parsing the tag tag  into a `RFC3339` Time format")
		return timestamp, errors.WithStackTrace(err)
	}

	return timestamp, nil
}

func createUTCTimestampTag() string {
	return time.Now().UTC().Format(time.RFC3339)
>>>>>>> c74dda2a
}<|MERGE_RESOLUTION|>--- conflicted
+++ resolved
@@ -32,11 +32,7 @@
 		}
 
 		if firstSeenTime.IsZero() {
-<<<<<<< HEAD
 			err := tagEcsClusterWhenFirstSeen(awsSession, clusterArn, time.Now().UTC())
-=======
-			err := tagEcsClusterWhenFirstSeen(awsSession, clusterArn, firstSeenTagKey, createUTCTimestampTag())
->>>>>>> c74dda2a
 			if err != nil {
 				logging.Logger.Errorf("Error tagigng the ECS cluster with ARN %s", aws.StringValue(clusterArn))
 				return nil, errors.WithStackTrace(err)
@@ -127,10 +123,6 @@
 
 			firstSeenTime, err := parseTimestampTag(aws.StringValue(tag.Value))
 
-<<<<<<< HEAD
-=======
-			firstSeenTime, err := parseTimestampTag(aws.StringValue(tag.Value))
->>>>>>> c74dda2a
 			if err != nil {
 				logging.Logger.Errorf("Error parsing the `cloud-nuke-first-seen` tag for ECS cluster with ARN %s", aws.StringValue(clusterArn))
 				return firstSeenTime, errors.WithStackTrace(err)
@@ -142,7 +134,6 @@
 	return firstSeenTime, nil
 }
 
-<<<<<<< HEAD
 func parseTimestampTag(timestamp string) (time.Time, error) {
 	parsed, err := time.Parse(time.RFC3339, timestamp)
 
@@ -156,19 +147,4 @@
 
 func formatTimestampTag(timestamp time.Time) string {
 	return timestamp.Format(time.RFC3339)
-=======
-func parseTimestampTag(tagValue string) (time.Time, error) {
-	timestamp, err := time.Parse(time.RFC3339, tagValue)
-
-	if err != nil {
-		logging.Logger.Errorf("Error parsing the tag tag  into a `RFC3339` Time format")
-		return timestamp, errors.WithStackTrace(err)
-	}
-
-	return timestamp, nil
-}
-
-func createUTCTimestampTag() string {
-	return time.Now().UTC().Format(time.RFC3339)
->>>>>>> c74dda2a
 }